--- conflicted
+++ resolved
@@ -156,36 +156,17 @@
     // from other projects.
     process.chdir(subpackageReleasePrepDir);
     // Npm pack is just a convenient way to strip out any unnecessary files.
-<<<<<<< HEAD
-    let packResult = cp.spawnSync('npm', ['pack']);
-    if (packResult.status !== 0) {
-      console.log('ERROR: Could not create npm pack for ' + subpackageReleasePrepDir);
-      throw new Error('Error:' + packResult.stderr.toString());
-    }
-    let mvFrom = '*.tgz';
-    let mvTo = subpackageReleaseDir;
-    let mvResult = cp.spawnSync('mv', [mvFrom, mvTo], { shell: true });
-    var mvErr = mvResult.stderr.toString();
-    if (mvErr !== '') {
-      console.log('ERROR: Could not move from ' + mvFrom + ' to ' + mvTo);
-      throw new Error('Error:' + mvErr);
-=======
     const packResult = cp.spawnSync(process.platform === 'win32' ? 'npm.cmd' : 'npm', ['pack']);
     if (packResult.status !== 0) {
       console.log('ERROR: Could not create npm pack for ' + subpackageReleasePrepDir);
       throw new Error('Error:' + packResult.stderr.toString());
->>>>>>> b311901f
     }
     const mvTo = subpackageReleaseDir;
     fs.readdirSync(subpackageReleasePrepDir).filter(fn => fn.endsWith('.tgz')).forEach(fn => {
       fs.renameSync(fn, path.join(mvTo, fn));
     });
     process.chdir(mvTo);
-<<<<<<< HEAD
-    let tarResult = cp.spawnSync('tar', ['-xvf', '*.tgz'], { shell: true });
-=======
     const tarResult = cp.spawnSync('tar', ['-xvf', '*.tgz'], { shell: true });
->>>>>>> b311901f
     if (tarResult.error) {
       console.log('ERROR: Could not untar in ' + mvTo);
       throw new Error('Error:' + tarResult.stderr.toString());
@@ -200,9 +181,5 @@
     console.log('');
   }
 } finally {
-<<<<<<< HEAD
-  cp.spawnSync('rm', [path.join(projectRoot, 'template.tar')]);
-=======
   fs.unlinkSync(path.join(projectRoot, 'template.tar'));
->>>>>>> b311901f
 }