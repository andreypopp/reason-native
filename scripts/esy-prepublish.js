//this file was copied from https://github.com/facebook/reason/blob/master/scripts/esy-prepublish.js
//
//  Usage: Run from the repo root:
//    node scripts/esy-prepublish.js relative/path/to/some-package-name.json
//
//  The script will copy relative/path/to/some-package-name.json into
//  ./package.json and delete any remaining esy.json at the root. It will also
//  search for relative/path/to/some-package-name.README.md (or if that is not
//  found, then relative/path/to/README.md) and copy it to ./README.md at the
//  repo root so that the published package has its appropriate README on the
//  npm page.
const fs = require('fs');
const cp = require('child_process');
const path = require('path');

if (process.cwd() !== path.resolve(__dirname, '..')) {
  console.log("ERROR: Must run `make esy-prepublish` from project root.");
  process.exit(1);
}

let projectRoot = process.cwd();

let relativeJsonPaths = [];
for (var i = 2; i < process.argv.length; i++) {
  let jsonRelativePath = process.argv[i];
  relativeJsonPaths.push(jsonRelativePath);
}

if (relativeJsonPaths.length === 0) {
  relativeJsonPaths = ['esy.json'];
}

for (var i = 0; i < relativeJsonPaths.length; i++) {
  let jsonRelativePath = relativeJsonPaths[i];
  let subpackageJson = path.resolve(projectRoot, jsonRelativePath);
  if (path.extname(jsonRelativePath) !== '.json') {
    console.log(
      'You specified an relative path to something that isn\'t a json file (' +
      subpackageJson +
      '). Specify location of json files relative to repo root.'
    );
    process.exit(1);
  }
  if (!jsonRelativePath || !fs.existsSync(subpackageJson)) {
    console.log(
      'You specified an invalid release package root (' +
      subpackageJson +
      '). Specify location of packages to release relative to repo root directory.'
    );
    process.exit(1);
  }
}

let releaseRoot = path.resolve(projectRoot, '_release');
if (fs.existsSync(releaseRoot)) {
  console.log('YOU NEED TO REMOVE THE ' + releaseRoot + ' DIR FIRST!');
  process.exit(1);
}

const head =
  cp.spawnSync('git', ['rev-parse', '--verify', 'HEAD']).stdout.toString();
const master =
  cp.spawnSync('git', ['rev-parse', '--verify', 'master']).stdout.toString();

let uncommitted =
  cp.spawnSync('git', ['diff-index', 'HEAD', '--']).stdout.toString();

if (uncommitted !== "") {
  console.log('ERROR: You have uncommitted changes. Please try on a clean master branch');
  process.exit(1);
}

process.chdir(projectRoot);
let tarResult = cp.spawnSync('tar', ['--exclude', 'node_modules', '--exclude', '_build', '--exclude', '.git', '-cf', 'template.tar', '.']);
let tarErr = tarResult.stderr.toString();
// if (tarErr !== '') {
// console.log('ERROR: Could not create template npm pack for prepublish');
// throw new Error('Error:' + tarErr);
// }

try {
  let _releaseDir = path.resolve(projectRoot, '_release');
  fs.mkdirSync(_releaseDir);

  // For each subpackage, we release the entire source code for all packages, but
  // with the root package.json swapped out with the esy.json file in the
  // subpackage.
  for (var i = 0; i < relativeJsonPaths.length; i++) {
    process.chdir(projectRoot);
    let jsonRelativePath = relativeJsonPaths[i];
    let jsonResolvedPath = path.resolve(projectRoot, jsonRelativePath);

    let subpackageReleaseDir = path.resolve(_releaseDir, jsonRelativePath);
    let subpackageReleasePrepDir = path.resolve(_releaseDir, path.join(jsonRelativePath), '_prep');
    fs.mkdirSync(subpackageReleaseDir);
    fs.mkdirSync(subpackageReleasePrepDir);
    fs.copyFileSync(
      path.join(projectRoot, 'template.tar'),
      path.join(subpackageReleasePrepDir, 'template.tar')
    );
    process.chdir(subpackageReleasePrepDir);
    cp.spawnSync('tar', ['-xvf', 'template.tar']);
    fs.unlinkSync(path.join(subpackageReleasePrepDir, 'template.tar'));
    const packageJson = require(jsonResolvedPath);
    const packageName = packageJson.name;
    const packageVersion = packageJson.version;

    let readmePath = path.resolve(subpackageReleasePrepDir, 'README.md');
    let readmePkgPath =
      path.resolve(
        subpackageReleasePrepDir,
        path.join('src', path.basename(jsonRelativePath, '.json'), 'README.md')
      );
    let readmeResolvedPath =
      fs.existsSync(readmePkgPath) ? readmePkgPath :
<<<<<<< HEAD
        fs.existsSync(readmePath) ? readmePath :
          null;
=======
      fs.existsSync(readmePath) ? readmePath :
      null;
>>>>>>> b84d3866

    let toCopy = [
      {
        originPath: path.resolve(subpackageReleasePrepDir, jsonRelativePath),
        destPath: path.resolve(subpackageReleasePrepDir, 'package.json')
      },
      {
        originPath: readmeResolvedPath,
        destPath: path.resolve(subpackageReleasePrepDir, 'README.md')
      }
    ];
    for (var i = 0; i < toCopy.length; i++) {
      let originPath = toCopy[i].originPath;
      let destPath = toCopy[i].destPath;
      if (originPath !== null && fs.existsSync(originPath) && destPath !== originPath) {
        fs.renameSync(originPath, destPath);
      }
    }

    // If an esy.json file remains, we need to remove it so that it isn't
    // picked up as the default by esy (it gives priority to esy.json over
    // package.json). But this has to be done _after_ the `mv` above, in case
    // the json file that someone published _was_ the esy.json file.
    let esyFile = path.resolve(subpackageReleasePrepDir, 'esy.json');
    if (fs.existsSync(esyFile)) {
      fs.unlinkSync(esyFile);
    }

    // Create a npm pack to remove all the stuff in .npmignore.  This would
    // happen when you publish too, but we'll create a directory ./package that
    // has all of it removed so you can also easily test linking against it
    // from other projects.
    process.chdir(subpackageReleasePrepDir);
    // Npm pack is just a convenient way to strip out any unnecessary files.
    let packResult = cp.spawnSync(process.platform === "win32" ? 'npm.cmd' : 'npm', ['pack']);
    if (packResult.status !== 0) {
      console.log('ERROR: Could not create npm pack for ' + subpackageReleasePrepDir);
      throw new Error('Error:' + packResult.stderr.toString());
    }
    let mvTo = subpackageReleaseDir;
    fs.readdirSync(subpackageReleasePrepDir).filter(fn => fn.endsWith('.tgz')).forEach(fn => {
      fs.renameSync(fn, path.join(mvTo, fn));
    });
    process.chdir(mvTo);
    let tarResult = cp.spawnSync('tar', ['-xvf', '*.tgz'], { shell: true });
    if (tarResult.error) {
      console.log('ERROR: Could not untar in ' + mvTo);
      throw new Error('Error:' + tarResult.stderr.toString());
    }
    console.log('');
    console.log(packageName + '@' + packageVersion + ' prepared for publishing at ' + subpackageReleaseDir);
    console.log('');
    console.log('To publish the package to npm do:');
    console.log('');
    console.log('    cd ' + path.resolve(subpackageReleaseDir, 'package'));
    console.log('    npm publish --access=public');
    console.log('');
  }
} finally {
  fs.unlinkSync(path.join(projectRoot, 'template.tar'));
}<|MERGE_RESOLUTION|>--- conflicted
+++ resolved
@@ -113,13 +113,8 @@
       );
     let readmeResolvedPath =
       fs.existsSync(readmePkgPath) ? readmePkgPath :
-<<<<<<< HEAD
         fs.existsSync(readmePath) ? readmePath :
           null;
-=======
-      fs.existsSync(readmePath) ? readmePath :
-      null;
->>>>>>> b84d3866
 
     let toCopy = [
       {
