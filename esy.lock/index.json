{
  "checksum": "eec48c4edf47c5592edd517736ea7118",
  "root": "reason-native-dev@link:./esy.json",
  "node": {
    "refmterr@3.1.10": {
      "id": "refmterr@3.1.10",
      "name": "refmterr",
      "version": "3.1.10",
      "source": {
        "type": "install",
        "source": [
          "archive:https://registry.npmjs.org/refmterr/-/refmterr-3.1.10.tgz#sha1:7c3e238022acb5de4e2254ab506d70eee13c0a46"
        ]
      },
      "overrides": [],
      "dependencies": [
        "ocaml@4.6.9", "@opam/re@opam:1.7.3@6a32f7dc",
        "@opam/dune@opam:1.6.2@1683022f", "@esy-ocaml/reason@3.3.3"
      ],
      "devDependencies": []
    },
    "reason-native-dev@link:./esy.json": {
      "id": "reason-native-dev@link:./esy.json",
      "name": "reason-native-dev",
      "version": "link:./esy.json",
      "source": { "type": "link", "path": ".", "manifest": "esy.json" },
      "overrides": [],
      "dependencies": [
<<<<<<< HEAD
        "refmterr@3.1.10", "ocaml@4.6.9", "@opam/yojson@opam:1.4.1@008b9b27",
        "@opam/re@opam:1.7.3@6a32f7dc",
        "@opam/ppx_deriving_yojson@opam:3.3@d196be77",
        "@opam/dune@opam:1.6.2@1683022f", "@esy-ocaml/reason@3.3.3"
=======
        "refmterr@3.1.10", "ocaml@4.6.9", "@opam/re@opam:1.7.3@6a32f7dc",
        "@opam/dune@opam:1.6.2@1683022f", "@opam/atdgen@opam:2.0.0@a8a9f6a6",
        "@esy-ocaml/reason@3.3.3"
>>>>>>> 45229703
      ],
      "devDependencies": [ "@opam/merlin@opam:3.2.2@10612b59" ]
    },
    "ocaml@4.6.9": {
      "id": "ocaml@4.6.9",
      "name": "ocaml",
      "version": "4.6.9",
      "source": {
        "type": "install",
        "source": [
          "archive:https://registry.npmjs.org/ocaml/-/ocaml-4.6.9.tgz#sha1:4561135b32f59a5bafa8e91019a58515508d6e4c"
        ]
      },
      "overrides": [],
      "dependencies": [],
      "devDependencies": []
    },
    "@opam/yojson@opam:1.4.1@008b9b27": {
      "id": "@opam/yojson@opam:1.4.1@008b9b27",
      "name": "@opam/yojson",
      "version": "opam:1.4.1",
      "source": {
        "type": "install",
        "source": [
          "archive:https://opam.ocaml.org/cache/md5/3e/3ea6e36422dd670e8ab880710d5f7398#md5:3ea6e36422dd670e8ab880710d5f7398",
          "archive:https://github.com/mjambon/yojson/archive/v1.4.1.tar.gz#md5:3ea6e36422dd670e8ab880710d5f7398"
        ],
        "opam": {
          "name": "yojson",
          "version": "1.4.1",
          "path": "esy.lock/opam/yojson.1.4.1"
        }
      },
      "overrides": [],
      "dependencies": [
        "ocaml@4.6.9", "@opam/jbuilder@opam:transition@8c8ec590",
        "@opam/easy-format@opam:1.3.1@85a6474a",
        "@opam/cppo@opam:1.6.5@b397a057", "@opam/biniou@opam:1.2.0@4e4a426f",
        "@esy-ocaml/substs@0.0.1"
      ],
      "devDependencies": []
    },
    "@opam/result@opam:1.3@7af06772": {
      "id": "@opam/result@opam:1.3@7af06772",
      "name": "@opam/result",
      "version": "opam:1.3",
      "source": {
        "type": "install",
        "source": [
          "archive:https://opam.ocaml.org/cache/md5/4b/4beebefd41f7f899b6eeba7414e7ae01#md5:4beebefd41f7f899b6eeba7414e7ae01",
          "archive:https://github.com/janestreet/result/releases/download/1.3/result-1.3.tbz#md5:4beebefd41f7f899b6eeba7414e7ae01"
        ],
        "opam": {
          "name": "result",
          "version": "1.3",
          "path": "esy.lock/opam/result.1.3"
        }
      },
      "overrides": [],
      "dependencies": [
        "ocaml@4.6.9", "@opam/jbuilder@opam:transition@8c8ec590",
        "@esy-ocaml/substs@0.0.1"
      ],
      "devDependencies": []
    },
    "@opam/re@opam:1.7.3@6a32f7dc": {
      "id": "@opam/re@opam:1.7.3@6a32f7dc",
      "name": "@opam/re",
      "version": "opam:1.7.3",
      "source": {
        "type": "install",
        "source": [
          "archive:https://opam.ocaml.org/cache/md5/d2/d2a74ca77216861bce4449600a132de9#md5:d2a74ca77216861bce4449600a132de9",
          "archive:https://github.com/ocaml/ocaml-re/releases/download/1.7.3/re-1.7.3.tbz#md5:d2a74ca77216861bce4449600a132de9"
        ],
        "opam": {
          "name": "re",
          "version": "1.7.3",
          "path": "esy.lock/opam/re.1.7.3"
        }
      },
      "overrides": [],
      "dependencies": [
        "ocaml@4.6.9", "@opam/jbuilder@opam:transition@8c8ec590",
        "@esy-ocaml/substs@0.0.1"
      ],
      "devDependencies": []
    },
<<<<<<< HEAD
    "@opam/ppxfind@opam:1.2@872c82c9": {
      "id": "@opam/ppxfind@opam:1.2@872c82c9",
      "name": "@opam/ppxfind",
      "version": "opam:1.2",
      "source": {
        "type": "install",
        "source": [
          "archive:https://opam.ocaml.org/cache/md5/3c/3c6f81800bb816e190a64f9898481f82#md5:3c6f81800bb816e190a64f9898481f82",
          "archive:https://github.com/diml/ppxfind/releases/download/1.2/ppxfind-1.2.tbz#md5:3c6f81800bb816e190a64f9898481f82"
        ],
        "opam": {
          "name": "ppxfind",
          "version": "1.2",
          "path": "esy.lock/opam/ppxfind.1.2"
        }
      },
      "overrides": [],
      "dependencies": [
        "ocaml@4.6.9", "@opam/ocamlfind@opam:1.8.0@6fa9aaf5",
        "@opam/ocaml-migrate-parsetree@opam:1.1.0@6668a891",
        "@opam/jbuilder@opam:transition@8c8ec590", "@esy-ocaml/substs@0.0.1"
      ],
      "devDependencies": []
    },
    "@opam/ppx_tools@opam:5.1+4.06.0@69942666": {
      "id": "@opam/ppx_tools@opam:5.1+4.06.0@69942666",
      "name": "@opam/ppx_tools",
      "version": "opam:5.1+4.06.0",
      "source": {
        "type": "install",
        "source": [
          "archive:https://opam.ocaml.org/cache/md5/6b/6ba2e9690b1f579ba562b86022d1c308#md5:6ba2e9690b1f579ba562b86022d1c308",
          "archive:https://github.com/ocaml-ppx/ppx_tools/archive/5.1+4.06.0.tar.gz#md5:6ba2e9690b1f579ba562b86022d1c308"
        ],
        "opam": {
          "name": "ppx_tools",
          "version": "5.1+4.06.0",
          "path": "esy.lock/opam/ppx_tools.5.1+4.06.0"
        }
      },
      "overrides": [],
      "dependencies": [
        "ocaml@4.6.9", "@opam/ocamlfind@opam:1.8.0@6fa9aaf5",
        "@esy-ocaml/substs@0.0.1"
      ],
      "devDependencies": []
    },
    "@opam/ppx_deriving_yojson@opam:3.3@d196be77": {
      "id": "@opam/ppx_deriving_yojson@opam:3.3@d196be77",
      "name": "@opam/ppx_deriving_yojson",
      "version": "opam:3.3",
      "source": {
        "type": "install",
        "source": [
          "archive:https://opam.ocaml.org/cache/sha512/e0/e04ee424d89423ca891e018b3ea6e3f5f1e3714bd1ec1b07187143da1a646e51d068d1c09bc794e25b5b5be00ccb517212f62853ec66c17969a9795ba88fae6a#sha512:e04ee424d89423ca891e018b3ea6e3f5f1e3714bd1ec1b07187143da1a646e51d068d1c09bc794e25b5b5be00ccb517212f62853ec66c17969a9795ba88fae6a",
          "archive:https://github.com/ocaml-ppx/ppx_deriving_yojson/archive/v3.3.tar.gz#sha512:e04ee424d89423ca891e018b3ea6e3f5f1e3714bd1ec1b07187143da1a646e51d068d1c09bc794e25b5b5be00ccb517212f62853ec66c17969a9795ba88fae6a"
        ],
        "opam": {
          "name": "ppx_deriving_yojson",
          "version": "3.3",
          "path": "esy.lock/opam/ppx_deriving_yojson.3.3"
        }
      },
      "overrides": [],
      "dependencies": [
        "ocaml@4.6.9", "@opam/yojson@opam:1.4.1@008b9b27",
        "@opam/result@opam:1.3@7af06772", "@opam/ppxfind@opam:1.2@872c82c9",
        "@opam/ppx_tools@opam:5.1+4.06.0@69942666",
        "@opam/ppx_deriving@opam:4.2.1@bed76fc6",
        "@opam/dune@opam:1.6.2@1683022f", "@opam/cppo@opam:1.6.5@b397a057",
        "@esy-ocaml/substs@0.0.1"
      ],
      "devDependencies": []
    },
    "@opam/ppx_deriving@opam:4.2.1@bed76fc6": {
      "id": "@opam/ppx_deriving@opam:4.2.1@bed76fc6",
      "name": "@opam/ppx_deriving",
      "version": "opam:4.2.1",
      "source": {
        "type": "install",
        "source": [
          "archive:https://opam.ocaml.org/cache/md5/21/2195fccf2a527c3ff9ec5b4e36e2f0a8#md5:2195fccf2a527c3ff9ec5b4e36e2f0a8",
          "archive:https://github.com/ocaml-ppx/ppx_deriving/archive/v4.2.1.tar.gz#md5:2195fccf2a527c3ff9ec5b4e36e2f0a8"
        ],
        "opam": {
          "name": "ppx_deriving",
          "version": "4.2.1",
          "path": "esy.lock/opam/ppx_deriving.4.2.1"
        }
      },
      "overrides": [
        "path:esy.lock/opam-override/ppx_deriving.4.2.1/package.json"
      ],
      "dependencies": [
        "ocaml@4.6.9", "@opam/result@opam:1.3@7af06772",
        "@opam/ppx_tools@opam:5.1+4.06.0@69942666",
        "@opam/ppx_derivers@opam:1.0@88931fec",
        "@opam/ocamlfind@opam:1.8.0@6fa9aaf5",
        "@opam/ocamlbuild@opam:0.12.0@bbe76db8",
        "@opam/ocaml-migrate-parsetree@opam:1.1.0@6668a891",
        "@opam/cppo_ocamlbuild@opam:1.6.0@abd2de98",
        "@opam/cppo@opam:1.6.5@b397a057", "@esy-ocaml/substs@0.0.1"
      ],
      "devDependencies": []
    },
    "@opam/ppx_derivers@opam:1.0@88931fec": {
      "id": "@opam/ppx_derivers@opam:1.0@88931fec",
      "name": "@opam/ppx_derivers",
      "version": "opam:1.0",
      "source": {
        "type": "install",
        "source": [
          "archive:https://opam.ocaml.org/cache/md5/4d/4ddce8f43fdb9b0ef0ab6a7cbfebc3e3#md5:4ddce8f43fdb9b0ef0ab6a7cbfebc3e3",
          "archive:https://github.com/ocaml-ppx/ppx_derivers/archive/1.0.tar.gz#md5:4ddce8f43fdb9b0ef0ab6a7cbfebc3e3"
        ],
        "opam": {
          "name": "ppx_derivers",
          "version": "1.0",
          "path": "esy.lock/opam/ppx_derivers.1.0"
        }
      },
      "overrides": [],
      "dependencies": [
        "ocaml@4.6.9", "@opam/jbuilder@opam:transition@8c8ec590",
        "@esy-ocaml/substs@0.0.1"
      ],
      "devDependencies": []
    },
=======
>>>>>>> 45229703
    "@opam/ocamlfind@opam:1.8.0@6fa9aaf5": {
      "id": "@opam/ocamlfind@opam:1.8.0@6fa9aaf5",
      "name": "@opam/ocamlfind",
      "version": "opam:1.8.0",
      "source": {
        "type": "install",
        "source": [
          "archive:https://opam.ocaml.org/cache/md5/a7/a710c559667672077a93d34eb6a42e5b#md5:a710c559667672077a93d34eb6a42e5b",
          "archive:http://download2.camlcity.org/download/findlib-1.8.0.tar.gz#md5:a710c559667672077a93d34eb6a42e5b",
          "archive:http://download.camlcity.org/download/findlib-1.8.0.tar.gz#md5:a710c559667672077a93d34eb6a42e5b"
        ],
        "opam": {
          "name": "ocamlfind",
          "version": "1.8.0",
          "path": "esy.lock/opam/ocamlfind.1.8.0"
        }
      },
      "overrides": [
        "path:esy.lock/opam-override/ocamlfind.1.8.0/package.json"
      ],
      "dependencies": [
        "ocaml@4.6.9", "@opam/conf-m4@opam:1@b1a6a3a8",
        "@esy-ocaml/substs@0.0.1"
      ],
      "devDependencies": []
    },
    "@opam/ocamlbuild@opam:0.12.0@bbe76db8": {
      "id": "@opam/ocamlbuild@opam:0.12.0@bbe76db8",
      "name": "@opam/ocamlbuild",
      "version": "opam:0.12.0",
      "source": {
        "type": "install",
        "source": [
          "archive:https://opam.ocaml.org/cache/md5/44/442baa19470bd49150f153122e22907b#md5:442baa19470bd49150f153122e22907b",
          "archive:https://github.com/ocaml/ocamlbuild/archive/0.12.0.tar.gz#md5:442baa19470bd49150f153122e22907b"
        ],
        "opam": {
          "name": "ocamlbuild",
          "version": "0.12.0",
          "path": "esy.lock/opam/ocamlbuild.0.12.0"
        }
      },
      "overrides": [
        "path:esy.lock/opam-override/ocamlbuild.0.12.0/package.json"
      ],
      "dependencies": [ "ocaml@4.6.9", "@esy-ocaml/substs@0.0.1" ],
      "devDependencies": []
    },
    "@opam/ocaml-migrate-parsetree@opam:1.1.0@6668a891": {
      "id": "@opam/ocaml-migrate-parsetree@opam:1.1.0@6668a891",
      "name": "@opam/ocaml-migrate-parsetree",
      "version": "opam:1.1.0",
      "source": {
        "type": "install",
        "source": [
          "archive:https://opam.ocaml.org/cache/md5/7d/7dd4808e27af98065f63604c9658d311#md5:7dd4808e27af98065f63604c9658d311",
          "archive:https://github.com/ocaml-ppx/ocaml-migrate-parsetree/releases/download/v1.1.0/ocaml-migrate-parsetree-1.1.0.tbz#md5:7dd4808e27af98065f63604c9658d311"
        ],
        "opam": {
          "name": "ocaml-migrate-parsetree",
          "version": "1.1.0",
          "path": "esy.lock/opam/ocaml-migrate-parsetree.1.1.0"
        }
      },
      "overrides": [
        "path:esy.lock/opam-override/ocaml-migrate-parsetree.1.1.0/package.json"
      ],
      "dependencies": [
        "ocaml@4.6.9", "@opam/result@opam:1.3@7af06772",
        "@opam/dune@opam:1.6.2@1683022f", "@esy-ocaml/substs@0.0.1"
      ],
      "devDependencies": []
    },
    "@opam/merlin-extend@opam:0.3@77408bd7": {
      "id": "@opam/merlin-extend@opam:0.3@77408bd7",
      "name": "@opam/merlin-extend",
      "version": "opam:0.3",
      "source": {
        "type": "install",
        "source": [
          "archive:https://opam.ocaml.org/cache/md5/9c/9c6dfd4f53328f02f12fcc265f4e2dda#md5:9c6dfd4f53328f02f12fcc265f4e2dda",
          "archive:https://github.com/let-def/merlin-extend/archive/v0.3.tar.gz#md5:9c6dfd4f53328f02f12fcc265f4e2dda"
        ],
        "opam": {
          "name": "merlin-extend",
          "version": "0.3",
          "path": "esy.lock/opam/merlin-extend.0.3"
        }
      },
      "overrides": [
        "path:esy.lock/opam-override/merlin-extend.0.3/package.json"
      ],
      "dependencies": [
        "ocaml@4.6.9", "@opam/ocamlfind@opam:1.8.0@6fa9aaf5",
        "@opam/cppo@opam:1.6.5@b397a057", "@esy-ocaml/substs@0.0.1"
      ],
      "devDependencies": []
    },
    "@opam/merlin@opam:3.2.2@10612b59": {
      "id": "@opam/merlin@opam:3.2.2@10612b59",
      "name": "@opam/merlin",
      "version": "opam:3.2.2",
      "source": {
        "type": "install",
        "source": [
          "archive:https://opam.ocaml.org/cache/md5/ed/ede35b65f8ac9c440cfade5445662c54#md5:ede35b65f8ac9c440cfade5445662c54",
          "archive:https://github.com/ocaml/merlin/releases/download/v3.2.2/merlin-v3.2.2.tbz#md5:ede35b65f8ac9c440cfade5445662c54"
        ],
        "opam": {
          "name": "merlin",
          "version": "3.2.2",
          "path": "esy.lock/opam/merlin.3.2.2"
        }
      },
      "overrides": [],
      "dependencies": [
        "ocaml@4.6.9", "@opam/yojson@opam:1.4.1@008b9b27",
        "@opam/ocamlfind@opam:1.8.0@6fa9aaf5",
        "@opam/dune@opam:1.6.2@1683022f", "@esy-ocaml/substs@0.0.1"
      ],
      "devDependencies": []
    },
    "@opam/menhir@opam:20171013@8c9fcad5": {
      "id": "@opam/menhir@opam:20171013@8c9fcad5",
      "name": "@opam/menhir",
      "version": "opam:20171013",
      "source": {
        "type": "install",
        "source": [
          "archive:https://opam.ocaml.org/cache/md5/62/620863edea40437390ee5e5bd82fba11#md5:620863edea40437390ee5e5bd82fba11",
          "archive:http://gallium.inria.fr/~fpottier/menhir/menhir-20171013.tar.gz#md5:620863edea40437390ee5e5bd82fba11"
        ],
        "opam": {
          "name": "menhir",
          "version": "20171013",
          "path": "esy.lock/opam/menhir.20171013"
        }
      },
      "overrides": [
        "path:esy.lock/opam-override/menhir.20171013/package.json"
      ],
      "dependencies": [
        "ocaml@4.6.9", "@opam/ocamlfind@opam:1.8.0@6fa9aaf5",
        "@opam/ocamlbuild@opam:0.12.0@bbe76db8", "@esy-ocaml/substs@0.0.1"
      ],
      "devDependencies": []
    },
    "@opam/jbuilder@opam:transition@8c8ec590": {
      "id": "@opam/jbuilder@opam:transition@8c8ec590",
      "name": "@opam/jbuilder",
      "version": "opam:transition",
      "source": {
        "type": "install",
        "source": [ "no-source:" ],
        "opam": {
          "name": "jbuilder",
          "version": "transition",
          "path": "esy.lock/opam/jbuilder.transition"
        }
      },
      "overrides": [],
      "dependencies": [
        "ocaml@4.6.9", "@opam/dune@opam:1.6.2@1683022f",
        "@esy-ocaml/substs@0.0.1"
      ],
      "devDependencies": []
    },
    "@opam/easy-format@opam:1.3.1@85a6474a": {
      "id": "@opam/easy-format@opam:1.3.1@85a6474a",
      "name": "@opam/easy-format",
      "version": "opam:1.3.1",
      "source": {
        "type": "install",
        "source": [
          "archive:https://opam.ocaml.org/cache/md5/4e/4e163700fb88fdcd6b8976c3a216c8ea#md5:4e163700fb88fdcd6b8976c3a216c8ea",
          "archive:https://github.com/mjambon/easy-format/archive/v1.3.1.tar.gz#md5:4e163700fb88fdcd6b8976c3a216c8ea"
        ],
        "opam": {
          "name": "easy-format",
          "version": "1.3.1",
          "path": "esy.lock/opam/easy-format.1.3.1"
        }
      },
      "overrides": [],
      "dependencies": [
        "ocaml@4.6.9", "@opam/jbuilder@opam:transition@8c8ec590",
        "@esy-ocaml/substs@0.0.1"
      ],
      "devDependencies": []
    },
    "@opam/dune@opam:1.6.2@1683022f": {
      "id": "@opam/dune@opam:1.6.2@1683022f",
      "name": "@opam/dune",
      "version": "opam:1.6.2",
      "source": {
        "type": "install",
        "source": [
          "archive:https://opam.ocaml.org/cache/md5/e6/e628e3903d2418d410e058ca49938a5d#md5:e628e3903d2418d410e058ca49938a5d",
          "archive:https://github.com/ocaml/dune/releases/download/1.6.2/dune-1.6.2.tbz#md5:e628e3903d2418d410e058ca49938a5d"
        ],
        "opam": {
          "name": "dune",
          "version": "1.6.2",
          "path": "esy.lock/opam/dune.1.6.2"
        }
      },
      "overrides": [ "path:esy.lock/opam-override/dune.1.6.2/package.json" ],
      "dependencies": [
        "ocaml@4.6.9", "@opam/base-unix@opam:base@5229aaf3",
        "@opam/base-threads@opam:base@37e6a5c8", "@esy-ocaml/substs@0.0.1"
      ],
      "devDependencies": []
    },
    "@opam/cppo@opam:1.6.5@b397a057": {
      "id": "@opam/cppo@opam:1.6.5@b397a057",
      "name": "@opam/cppo",
      "version": "opam:1.6.5",
      "source": {
        "type": "install",
        "source": [
          "archive:https://opam.ocaml.org/cache/md5/1c/1cd25741d31417995b0973fe0b6f6c82#md5:1cd25741d31417995b0973fe0b6f6c82",
          "archive:https://github.com/mjambon/cppo/archive/v1.6.5.tar.gz#md5:1cd25741d31417995b0973fe0b6f6c82"
        ],
        "opam": {
          "name": "cppo",
          "version": "1.6.5",
          "path": "esy.lock/opam/cppo.1.6.5"
        }
      },
      "overrides": [],
      "dependencies": [
        "ocaml@4.6.9", "@opam/jbuilder@opam:transition@8c8ec590",
        "@opam/base-unix@opam:base@5229aaf3", "@esy-ocaml/substs@0.0.1"
      ],
      "devDependencies": []
    },
    "@opam/conf-which@opam:1@d5e0c6d7": {
      "id": "@opam/conf-which@opam:1@d5e0c6d7",
      "name": "@opam/conf-which",
      "version": "opam:1",
      "source": {
        "type": "install",
        "source": [ "no-source:" ],
        "opam": {
          "name": "conf-which",
          "version": "1",
          "path": "esy.lock/opam/conf-which.1"
        }
      },
      "overrides": [],
      "dependencies": [ "@esy-ocaml/substs@0.0.1" ],
      "devDependencies": []
    },
    "@opam/conf-m4@opam:1@b1a6a3a8": {
      "id": "@opam/conf-m4@opam:1@b1a6a3a8",
      "name": "@opam/conf-m4",
      "version": "opam:1",
      "source": {
        "type": "install",
        "source": [ "no-source:" ],
        "opam": {
          "name": "conf-m4",
          "version": "1",
          "path": "esy.lock/opam/conf-m4.1"
        }
      },
      "overrides": [],
      "dependencies": [ "@esy-ocaml/substs@0.0.1" ],
      "devDependencies": []
    },
    "@opam/biniou@opam:1.2.0@4e4a426f": {
      "id": "@opam/biniou@opam:1.2.0@4e4a426f",
      "name": "@opam/biniou",
      "version": "opam:1.2.0",
      "source": {
        "type": "install",
        "source": [
          "archive:https://opam.ocaml.org/cache/md5/f3/f3e92358e832ed94eaf23ce622ccc2f9#md5:f3e92358e832ed94eaf23ce622ccc2f9",
          "archive:https://github.com/mjambon/biniou/archive/v1.2.0.tar.gz#md5:f3e92358e832ed94eaf23ce622ccc2f9"
        ],
        "opam": {
          "name": "biniou",
          "version": "1.2.0",
          "path": "esy.lock/opam/biniou.1.2.0"
        }
      },
      "overrides": [],
      "dependencies": [
        "ocaml@4.6.9", "@opam/jbuilder@opam:transition@8c8ec590",
        "@opam/easy-format@opam:1.3.1@85a6474a",
        "@opam/conf-which@opam:1@d5e0c6d7", "@esy-ocaml/substs@0.0.1"
      ],
      "devDependencies": []
    },
    "@opam/base-unix@opam:base@5229aaf3": {
      "id": "@opam/base-unix@opam:base@5229aaf3",
      "name": "@opam/base-unix",
      "version": "opam:base",
      "source": {
        "type": "install",
        "source": [ "no-source:" ],
        "opam": {
          "name": "base-unix",
          "version": "base",
          "path": "esy.lock/opam/base-unix.base"
        }
      },
      "overrides": [],
      "dependencies": [ "@esy-ocaml/substs@0.0.1" ],
      "devDependencies": []
    },
    "@opam/base-threads@opam:base@37e6a5c8": {
      "id": "@opam/base-threads@opam:base@37e6a5c8",
      "name": "@opam/base-threads",
      "version": "opam:base",
      "source": {
        "type": "install",
        "source": [ "no-source:" ],
        "opam": {
          "name": "base-threads",
          "version": "base",
          "path": "esy.lock/opam/base-threads.base"
        }
      },
      "overrides": [],
      "dependencies": [ "@esy-ocaml/substs@0.0.1" ],
      "devDependencies": []
    },
    "@opam/atdgen-runtime@opam:2.0.0@fe4a0e4a": {
      "id": "@opam/atdgen-runtime@opam:2.0.0@fe4a0e4a",
      "name": "@opam/atdgen-runtime",
      "version": "opam:2.0.0",
      "source": {
        "type": "install",
        "source": [
          "archive:https://opam.ocaml.org/cache/md5/14/14e47609397c524ea0eae7c3f14f7ccf#md5:14e47609397c524ea0eae7c3f14f7ccf",
          "archive:https://github.com/mjambon/atd/releases/download/2.0.0/atd-2.0.0.tbz#md5:14e47609397c524ea0eae7c3f14f7ccf"
        ],
        "opam": {
          "name": "atdgen-runtime",
          "version": "2.0.0",
          "path": "esy.lock/opam/atdgen-runtime.2.0.0"
        }
      },
      "overrides": [],
      "dependencies": [
        "ocaml@4.6.9", "@opam/yojson@opam:1.4.1@008b9b27",
        "@opam/jbuilder@opam:transition@8c8ec590",
        "@opam/biniou@opam:1.2.0@4e4a426f", "@esy-ocaml/substs@0.0.1"
      ],
      "devDependencies": []
    },
    "@opam/atdgen@opam:2.0.0@a8a9f6a6": {
      "id": "@opam/atdgen@opam:2.0.0@a8a9f6a6",
      "name": "@opam/atdgen",
      "version": "opam:2.0.0",
      "source": {
        "type": "install",
        "source": [
          "archive:https://opam.ocaml.org/cache/md5/14/14e47609397c524ea0eae7c3f14f7ccf#md5:14e47609397c524ea0eae7c3f14f7ccf",
          "archive:https://github.com/mjambon/atd/releases/download/2.0.0/atd-2.0.0.tbz#md5:14e47609397c524ea0eae7c3f14f7ccf"
        ],
        "opam": {
          "name": "atdgen",
          "version": "2.0.0",
          "path": "esy.lock/opam/atdgen.2.0.0"
        }
      },
      "overrides": [],
      "dependencies": [
        "ocaml@4.6.9", "@opam/yojson@opam:1.4.1@008b9b27",
        "@opam/jbuilder@opam:transition@8c8ec590",
        "@opam/biniou@opam:1.2.0@4e4a426f",
        "@opam/atdgen-runtime@opam:2.0.0@fe4a0e4a",
        "@opam/atd@opam:2.0.0@7032d970", "@esy-ocaml/substs@0.0.1"
      ],
      "devDependencies": []
    },
    "@opam/atd@opam:2.0.0@7032d970": {
      "id": "@opam/atd@opam:2.0.0@7032d970",
      "name": "@opam/atd",
      "version": "opam:2.0.0",
      "source": {
        "type": "install",
        "source": [
          "archive:https://opam.ocaml.org/cache/md5/14/14e47609397c524ea0eae7c3f14f7ccf#md5:14e47609397c524ea0eae7c3f14f7ccf",
          "archive:https://github.com/mjambon/atd/releases/download/2.0.0/atd-2.0.0.tbz#md5:14e47609397c524ea0eae7c3f14f7ccf"
        ],
        "opam": {
          "name": "atd",
          "version": "2.0.0",
          "path": "esy.lock/opam/atd.2.0.0"
        }
      },
      "overrides": [],
      "dependencies": [
        "ocaml@4.6.9", "@opam/menhir@opam:20171013@8c9fcad5",
        "@opam/jbuilder@opam:transition@8c8ec590",
        "@opam/easy-format@opam:1.3.1@85a6474a", "@esy-ocaml/substs@0.0.1"
      ],
      "devDependencies": []
    },
    "@esy-ocaml/substs@0.0.1": {
      "id": "@esy-ocaml/substs@0.0.1",
      "name": "@esy-ocaml/substs",
      "version": "0.0.1",
      "source": {
        "type": "install",
        "source": [
          "archive:https://registry.npmjs.org/@esy-ocaml/substs/-/substs-0.0.1.tgz#sha1:59ebdbbaedcda123fc7ed8fb2b302b7d819e9a46"
        ]
      },
      "overrides": [],
      "dependencies": [],
      "devDependencies": []
    },
    "@esy-ocaml/reason@3.3.3": {
      "id": "@esy-ocaml/reason@3.3.3",
      "name": "@esy-ocaml/reason",
      "version": "3.3.3",
      "source": {
        "type": "install",
        "source": [
          "archive:https://registry.npmjs.org/@esy-ocaml/reason/-/reason-3.3.3.tgz#sha1:cd4c673504f7217a11a77089b021b5ba9ed1f744"
        ]
      },
      "overrides": [],
      "dependencies": [
        "@opam/result@opam:1.3@7af06772",
        "@opam/ocamlfind@opam:1.8.0@6fa9aaf5",
        "@opam/ocaml-migrate-parsetree@opam:1.1.0@6668a891",
        "@opam/merlin-extend@opam:0.3@77408bd7",
        "@opam/menhir@opam:20171013@8c9fcad5",
        "@opam/jbuilder@opam:transition@8c8ec590", "@esy-ocaml/substs@0.0.1",
        "@esy-ocaml/esy-installer@0.0.0"
      ],
      "devDependencies": []
    },
    "@esy-ocaml/esy-installer@0.0.0": {
      "id": "@esy-ocaml/esy-installer@0.0.0",
      "name": "@esy-ocaml/esy-installer",
      "version": "0.0.0",
      "source": {
        "type": "install",
        "source": [
          "archive:https://registry.npmjs.org/@esy-ocaml/esy-installer/-/esy-installer-0.0.0.tgz#sha1:6b0e2bd4ee43531ac74793fe55cfcc3aca197a66"
        ]
      },
      "overrides": [],
      "dependencies": [],
      "devDependencies": []
    }
  }
}<|MERGE_RESOLUTION|>--- conflicted
+++ resolved
@@ -14,8 +14,10 @@
       },
       "overrides": [],
       "dependencies": [
-        "ocaml@4.6.9", "@opam/re@opam:1.7.3@6a32f7dc",
-        "@opam/dune@opam:1.6.2@1683022f", "@esy-ocaml/reason@3.3.3"
+        "ocaml@4.6.9",
+        "@opam/re@opam:1.7.3@6a32f7dc",
+        "@opam/dune@opam:1.6.2@1683022f",
+        "@esy-ocaml/reason@3.3.3"
       ],
       "devDependencies": []
     },
@@ -23,21 +25,23 @@
       "id": "reason-native-dev@link:./esy.json",
       "name": "reason-native-dev",
       "version": "link:./esy.json",
-      "source": { "type": "link", "path": ".", "manifest": "esy.json" },
-      "overrides": [],
-      "dependencies": [
-<<<<<<< HEAD
-        "refmterr@3.1.10", "ocaml@4.6.9", "@opam/yojson@opam:1.4.1@008b9b27",
+      "source": {
+        "type": "link",
+        "path": ".",
+        "manifest": "esy.json"
+      },
+      "overrides": [],
+      "dependencies": [
+        "refmterr@3.1.10",
+        "ocaml@4.6.9",
         "@opam/re@opam:1.7.3@6a32f7dc",
-        "@opam/ppx_deriving_yojson@opam:3.3@d196be77",
-        "@opam/dune@opam:1.6.2@1683022f", "@esy-ocaml/reason@3.3.3"
-=======
-        "refmterr@3.1.10", "ocaml@4.6.9", "@opam/re@opam:1.7.3@6a32f7dc",
-        "@opam/dune@opam:1.6.2@1683022f", "@opam/atdgen@opam:2.0.0@a8a9f6a6",
+        "@opam/dune@opam:1.6.2@1683022f",
+        "@opam/atdgen@opam:2.0.0@a8a9f6a6",
         "@esy-ocaml/reason@3.3.3"
->>>>>>> 45229703
-      ],
-      "devDependencies": [ "@opam/merlin@opam:3.2.2@10612b59" ]
+      ],
+      "devDependencies": [
+        "@opam/merlin@opam:3.2.2@10612b59"
+      ]
     },
     "ocaml@4.6.9": {
       "id": "ocaml@4.6.9",
@@ -71,9 +75,11 @@
       },
       "overrides": [],
       "dependencies": [
-        "ocaml@4.6.9", "@opam/jbuilder@opam:transition@8c8ec590",
+        "ocaml@4.6.9",
+        "@opam/jbuilder@opam:transition@8c8ec590",
         "@opam/easy-format@opam:1.3.1@85a6474a",
-        "@opam/cppo@opam:1.6.5@b397a057", "@opam/biniou@opam:1.2.0@4e4a426f",
+        "@opam/cppo@opam:1.6.5@b397a057",
+        "@opam/biniou@opam:1.2.0@4e4a426f",
         "@esy-ocaml/substs@0.0.1"
       ],
       "devDependencies": []
@@ -96,7 +102,8 @@
       },
       "overrides": [],
       "dependencies": [
-        "ocaml@4.6.9", "@opam/jbuilder@opam:transition@8c8ec590",
+        "ocaml@4.6.9",
+        "@opam/jbuilder@opam:transition@8c8ec590",
         "@esy-ocaml/substs@0.0.1"
       ],
       "devDependencies": []
@@ -119,142 +126,12 @@
       },
       "overrides": [],
       "dependencies": [
-        "ocaml@4.6.9", "@opam/jbuilder@opam:transition@8c8ec590",
-        "@esy-ocaml/substs@0.0.1"
-      ],
-      "devDependencies": []
-    },
-<<<<<<< HEAD
-    "@opam/ppxfind@opam:1.2@872c82c9": {
-      "id": "@opam/ppxfind@opam:1.2@872c82c9",
-      "name": "@opam/ppxfind",
-      "version": "opam:1.2",
-      "source": {
-        "type": "install",
-        "source": [
-          "archive:https://opam.ocaml.org/cache/md5/3c/3c6f81800bb816e190a64f9898481f82#md5:3c6f81800bb816e190a64f9898481f82",
-          "archive:https://github.com/diml/ppxfind/releases/download/1.2/ppxfind-1.2.tbz#md5:3c6f81800bb816e190a64f9898481f82"
-        ],
-        "opam": {
-          "name": "ppxfind",
-          "version": "1.2",
-          "path": "esy.lock/opam/ppxfind.1.2"
-        }
-      },
-      "overrides": [],
-      "dependencies": [
-        "ocaml@4.6.9", "@opam/ocamlfind@opam:1.8.0@6fa9aaf5",
-        "@opam/ocaml-migrate-parsetree@opam:1.1.0@6668a891",
-        "@opam/jbuilder@opam:transition@8c8ec590", "@esy-ocaml/substs@0.0.1"
-      ],
-      "devDependencies": []
-    },
-    "@opam/ppx_tools@opam:5.1+4.06.0@69942666": {
-      "id": "@opam/ppx_tools@opam:5.1+4.06.0@69942666",
-      "name": "@opam/ppx_tools",
-      "version": "opam:5.1+4.06.0",
-      "source": {
-        "type": "install",
-        "source": [
-          "archive:https://opam.ocaml.org/cache/md5/6b/6ba2e9690b1f579ba562b86022d1c308#md5:6ba2e9690b1f579ba562b86022d1c308",
-          "archive:https://github.com/ocaml-ppx/ppx_tools/archive/5.1+4.06.0.tar.gz#md5:6ba2e9690b1f579ba562b86022d1c308"
-        ],
-        "opam": {
-          "name": "ppx_tools",
-          "version": "5.1+4.06.0",
-          "path": "esy.lock/opam/ppx_tools.5.1+4.06.0"
-        }
-      },
-      "overrides": [],
-      "dependencies": [
-        "ocaml@4.6.9", "@opam/ocamlfind@opam:1.8.0@6fa9aaf5",
-        "@esy-ocaml/substs@0.0.1"
-      ],
-      "devDependencies": []
-    },
-    "@opam/ppx_deriving_yojson@opam:3.3@d196be77": {
-      "id": "@opam/ppx_deriving_yojson@opam:3.3@d196be77",
-      "name": "@opam/ppx_deriving_yojson",
-      "version": "opam:3.3",
-      "source": {
-        "type": "install",
-        "source": [
-          "archive:https://opam.ocaml.org/cache/sha512/e0/e04ee424d89423ca891e018b3ea6e3f5f1e3714bd1ec1b07187143da1a646e51d068d1c09bc794e25b5b5be00ccb517212f62853ec66c17969a9795ba88fae6a#sha512:e04ee424d89423ca891e018b3ea6e3f5f1e3714bd1ec1b07187143da1a646e51d068d1c09bc794e25b5b5be00ccb517212f62853ec66c17969a9795ba88fae6a",
-          "archive:https://github.com/ocaml-ppx/ppx_deriving_yojson/archive/v3.3.tar.gz#sha512:e04ee424d89423ca891e018b3ea6e3f5f1e3714bd1ec1b07187143da1a646e51d068d1c09bc794e25b5b5be00ccb517212f62853ec66c17969a9795ba88fae6a"
-        ],
-        "opam": {
-          "name": "ppx_deriving_yojson",
-          "version": "3.3",
-          "path": "esy.lock/opam/ppx_deriving_yojson.3.3"
-        }
-      },
-      "overrides": [],
-      "dependencies": [
-        "ocaml@4.6.9", "@opam/yojson@opam:1.4.1@008b9b27",
-        "@opam/result@opam:1.3@7af06772", "@opam/ppxfind@opam:1.2@872c82c9",
-        "@opam/ppx_tools@opam:5.1+4.06.0@69942666",
-        "@opam/ppx_deriving@opam:4.2.1@bed76fc6",
-        "@opam/dune@opam:1.6.2@1683022f", "@opam/cppo@opam:1.6.5@b397a057",
-        "@esy-ocaml/substs@0.0.1"
-      ],
-      "devDependencies": []
-    },
-    "@opam/ppx_deriving@opam:4.2.1@bed76fc6": {
-      "id": "@opam/ppx_deriving@opam:4.2.1@bed76fc6",
-      "name": "@opam/ppx_deriving",
-      "version": "opam:4.2.1",
-      "source": {
-        "type": "install",
-        "source": [
-          "archive:https://opam.ocaml.org/cache/md5/21/2195fccf2a527c3ff9ec5b4e36e2f0a8#md5:2195fccf2a527c3ff9ec5b4e36e2f0a8",
-          "archive:https://github.com/ocaml-ppx/ppx_deriving/archive/v4.2.1.tar.gz#md5:2195fccf2a527c3ff9ec5b4e36e2f0a8"
-        ],
-        "opam": {
-          "name": "ppx_deriving",
-          "version": "4.2.1",
-          "path": "esy.lock/opam/ppx_deriving.4.2.1"
-        }
-      },
-      "overrides": [
-        "path:esy.lock/opam-override/ppx_deriving.4.2.1/package.json"
-      ],
-      "dependencies": [
-        "ocaml@4.6.9", "@opam/result@opam:1.3@7af06772",
-        "@opam/ppx_tools@opam:5.1+4.06.0@69942666",
-        "@opam/ppx_derivers@opam:1.0@88931fec",
-        "@opam/ocamlfind@opam:1.8.0@6fa9aaf5",
-        "@opam/ocamlbuild@opam:0.12.0@bbe76db8",
-        "@opam/ocaml-migrate-parsetree@opam:1.1.0@6668a891",
-        "@opam/cppo_ocamlbuild@opam:1.6.0@abd2de98",
-        "@opam/cppo@opam:1.6.5@b397a057", "@esy-ocaml/substs@0.0.1"
-      ],
-      "devDependencies": []
-    },
-    "@opam/ppx_derivers@opam:1.0@88931fec": {
-      "id": "@opam/ppx_derivers@opam:1.0@88931fec",
-      "name": "@opam/ppx_derivers",
-      "version": "opam:1.0",
-      "source": {
-        "type": "install",
-        "source": [
-          "archive:https://opam.ocaml.org/cache/md5/4d/4ddce8f43fdb9b0ef0ab6a7cbfebc3e3#md5:4ddce8f43fdb9b0ef0ab6a7cbfebc3e3",
-          "archive:https://github.com/ocaml-ppx/ppx_derivers/archive/1.0.tar.gz#md5:4ddce8f43fdb9b0ef0ab6a7cbfebc3e3"
-        ],
-        "opam": {
-          "name": "ppx_derivers",
-          "version": "1.0",
-          "path": "esy.lock/opam/ppx_derivers.1.0"
-        }
-      },
-      "overrides": [],
-      "dependencies": [
-        "ocaml@4.6.9", "@opam/jbuilder@opam:transition@8c8ec590",
-        "@esy-ocaml/substs@0.0.1"
-      ],
-      "devDependencies": []
-    },
-=======
->>>>>>> 45229703
+        "ocaml@4.6.9",
+        "@opam/jbuilder@opam:transition@8c8ec590",
+        "@esy-ocaml/substs@0.0.1"
+      ],
+      "devDependencies": []
+    },
     "@opam/ocamlfind@opam:1.8.0@6fa9aaf5": {
       "id": "@opam/ocamlfind@opam:1.8.0@6fa9aaf5",
       "name": "@opam/ocamlfind",
@@ -276,7 +153,8 @@
         "path:esy.lock/opam-override/ocamlfind.1.8.0/package.json"
       ],
       "dependencies": [
-        "ocaml@4.6.9", "@opam/conf-m4@opam:1@b1a6a3a8",
+        "ocaml@4.6.9",
+        "@opam/conf-m4@opam:1@b1a6a3a8",
         "@esy-ocaml/substs@0.0.1"
       ],
       "devDependencies": []
@@ -300,7 +178,10 @@
       "overrides": [
         "path:esy.lock/opam-override/ocamlbuild.0.12.0/package.json"
       ],
-      "dependencies": [ "ocaml@4.6.9", "@esy-ocaml/substs@0.0.1" ],
+      "dependencies": [
+        "ocaml@4.6.9",
+        "@esy-ocaml/substs@0.0.1"
+      ],
       "devDependencies": []
     },
     "@opam/ocaml-migrate-parsetree@opam:1.1.0@6668a891": {
@@ -323,8 +204,10 @@
         "path:esy.lock/opam-override/ocaml-migrate-parsetree.1.1.0/package.json"
       ],
       "dependencies": [
-        "ocaml@4.6.9", "@opam/result@opam:1.3@7af06772",
-        "@opam/dune@opam:1.6.2@1683022f", "@esy-ocaml/substs@0.0.1"
+        "ocaml@4.6.9",
+        "@opam/result@opam:1.3@7af06772",
+        "@opam/dune@opam:1.6.2@1683022f",
+        "@esy-ocaml/substs@0.0.1"
       ],
       "devDependencies": []
     },
@@ -348,8 +231,10 @@
         "path:esy.lock/opam-override/merlin-extend.0.3/package.json"
       ],
       "dependencies": [
-        "ocaml@4.6.9", "@opam/ocamlfind@opam:1.8.0@6fa9aaf5",
-        "@opam/cppo@opam:1.6.5@b397a057", "@esy-ocaml/substs@0.0.1"
+        "ocaml@4.6.9",
+        "@opam/ocamlfind@opam:1.8.0@6fa9aaf5",
+        "@opam/cppo@opam:1.6.5@b397a057",
+        "@esy-ocaml/substs@0.0.1"
       ],
       "devDependencies": []
     },
@@ -371,9 +256,11 @@
       },
       "overrides": [],
       "dependencies": [
-        "ocaml@4.6.9", "@opam/yojson@opam:1.4.1@008b9b27",
+        "ocaml@4.6.9",
+        "@opam/yojson@opam:1.4.1@008b9b27",
         "@opam/ocamlfind@opam:1.8.0@6fa9aaf5",
-        "@opam/dune@opam:1.6.2@1683022f", "@esy-ocaml/substs@0.0.1"
+        "@opam/dune@opam:1.6.2@1683022f",
+        "@esy-ocaml/substs@0.0.1"
       ],
       "devDependencies": []
     },
@@ -397,8 +284,10 @@
         "path:esy.lock/opam-override/menhir.20171013/package.json"
       ],
       "dependencies": [
-        "ocaml@4.6.9", "@opam/ocamlfind@opam:1.8.0@6fa9aaf5",
-        "@opam/ocamlbuild@opam:0.12.0@bbe76db8", "@esy-ocaml/substs@0.0.1"
+        "ocaml@4.6.9",
+        "@opam/ocamlfind@opam:1.8.0@6fa9aaf5",
+        "@opam/ocamlbuild@opam:0.12.0@bbe76db8",
+        "@esy-ocaml/substs@0.0.1"
       ],
       "devDependencies": []
     },
@@ -408,7 +297,9 @@
       "version": "opam:transition",
       "source": {
         "type": "install",
-        "source": [ "no-source:" ],
+        "source": [
+          "no-source:"
+        ],
         "opam": {
           "name": "jbuilder",
           "version": "transition",
@@ -417,7 +308,8 @@
       },
       "overrides": [],
       "dependencies": [
-        "ocaml@4.6.9", "@opam/dune@opam:1.6.2@1683022f",
+        "ocaml@4.6.9",
+        "@opam/dune@opam:1.6.2@1683022f",
         "@esy-ocaml/substs@0.0.1"
       ],
       "devDependencies": []
@@ -440,7 +332,8 @@
       },
       "overrides": [],
       "dependencies": [
-        "ocaml@4.6.9", "@opam/jbuilder@opam:transition@8c8ec590",
+        "ocaml@4.6.9",
+        "@opam/jbuilder@opam:transition@8c8ec590",
         "@esy-ocaml/substs@0.0.1"
       ],
       "devDependencies": []
@@ -461,10 +354,14 @@
           "path": "esy.lock/opam/dune.1.6.2"
         }
       },
-      "overrides": [ "path:esy.lock/opam-override/dune.1.6.2/package.json" ],
-      "dependencies": [
-        "ocaml@4.6.9", "@opam/base-unix@opam:base@5229aaf3",
-        "@opam/base-threads@opam:base@37e6a5c8", "@esy-ocaml/substs@0.0.1"
+      "overrides": [
+        "path:esy.lock/opam-override/dune.1.6.2/package.json"
+      ],
+      "dependencies": [
+        "ocaml@4.6.9",
+        "@opam/base-unix@opam:base@5229aaf3",
+        "@opam/base-threads@opam:base@37e6a5c8",
+        "@esy-ocaml/substs@0.0.1"
       ],
       "devDependencies": []
     },
@@ -486,8 +383,10 @@
       },
       "overrides": [],
       "dependencies": [
-        "ocaml@4.6.9", "@opam/jbuilder@opam:transition@8c8ec590",
-        "@opam/base-unix@opam:base@5229aaf3", "@esy-ocaml/substs@0.0.1"
+        "ocaml@4.6.9",
+        "@opam/jbuilder@opam:transition@8c8ec590",
+        "@opam/base-unix@opam:base@5229aaf3",
+        "@esy-ocaml/substs@0.0.1"
       ],
       "devDependencies": []
     },
@@ -497,7 +396,9 @@
       "version": "opam:1",
       "source": {
         "type": "install",
-        "source": [ "no-source:" ],
+        "source": [
+          "no-source:"
+        ],
         "opam": {
           "name": "conf-which",
           "version": "1",
@@ -505,7 +406,9 @@
         }
       },
       "overrides": [],
-      "dependencies": [ "@esy-ocaml/substs@0.0.1" ],
+      "dependencies": [
+        "@esy-ocaml/substs@0.0.1"
+      ],
       "devDependencies": []
     },
     "@opam/conf-m4@opam:1@b1a6a3a8": {
@@ -514,7 +417,9 @@
       "version": "opam:1",
       "source": {
         "type": "install",
-        "source": [ "no-source:" ],
+        "source": [
+          "no-source:"
+        ],
         "opam": {
           "name": "conf-m4",
           "version": "1",
@@ -522,7 +427,9 @@
         }
       },
       "overrides": [],
-      "dependencies": [ "@esy-ocaml/substs@0.0.1" ],
+      "dependencies": [
+        "@esy-ocaml/substs@0.0.1"
+      ],
       "devDependencies": []
     },
     "@opam/biniou@opam:1.2.0@4e4a426f": {
@@ -543,9 +450,11 @@
       },
       "overrides": [],
       "dependencies": [
-        "ocaml@4.6.9", "@opam/jbuilder@opam:transition@8c8ec590",
+        "ocaml@4.6.9",
+        "@opam/jbuilder@opam:transition@8c8ec590",
         "@opam/easy-format@opam:1.3.1@85a6474a",
-        "@opam/conf-which@opam:1@d5e0c6d7", "@esy-ocaml/substs@0.0.1"
+        "@opam/conf-which@opam:1@d5e0c6d7",
+        "@esy-ocaml/substs@0.0.1"
       ],
       "devDependencies": []
     },
@@ -555,7 +464,9 @@
       "version": "opam:base",
       "source": {
         "type": "install",
-        "source": [ "no-source:" ],
+        "source": [
+          "no-source:"
+        ],
         "opam": {
           "name": "base-unix",
           "version": "base",
@@ -563,7 +474,9 @@
         }
       },
       "overrides": [],
-      "dependencies": [ "@esy-ocaml/substs@0.0.1" ],
+      "dependencies": [
+        "@esy-ocaml/substs@0.0.1"
+      ],
       "devDependencies": []
     },
     "@opam/base-threads@opam:base@37e6a5c8": {
@@ -572,7 +485,9 @@
       "version": "opam:base",
       "source": {
         "type": "install",
-        "source": [ "no-source:" ],
+        "source": [
+          "no-source:"
+        ],
         "opam": {
           "name": "base-threads",
           "version": "base",
@@ -580,7 +495,9 @@
         }
       },
       "overrides": [],
-      "dependencies": [ "@esy-ocaml/substs@0.0.1" ],
+      "dependencies": [
+        "@esy-ocaml/substs@0.0.1"
+      ],
       "devDependencies": []
     },
     "@opam/atdgen-runtime@opam:2.0.0@fe4a0e4a": {
@@ -601,9 +518,11 @@
       },
       "overrides": [],
       "dependencies": [
-        "ocaml@4.6.9", "@opam/yojson@opam:1.4.1@008b9b27",
-        "@opam/jbuilder@opam:transition@8c8ec590",
-        "@opam/biniou@opam:1.2.0@4e4a426f", "@esy-ocaml/substs@0.0.1"
+        "ocaml@4.6.9",
+        "@opam/yojson@opam:1.4.1@008b9b27",
+        "@opam/jbuilder@opam:transition@8c8ec590",
+        "@opam/biniou@opam:1.2.0@4e4a426f",
+        "@esy-ocaml/substs@0.0.1"
       ],
       "devDependencies": []
     },
@@ -625,11 +544,13 @@
       },
       "overrides": [],
       "dependencies": [
-        "ocaml@4.6.9", "@opam/yojson@opam:1.4.1@008b9b27",
+        "ocaml@4.6.9",
+        "@opam/yojson@opam:1.4.1@008b9b27",
         "@opam/jbuilder@opam:transition@8c8ec590",
         "@opam/biniou@opam:1.2.0@4e4a426f",
         "@opam/atdgen-runtime@opam:2.0.0@fe4a0e4a",
-        "@opam/atd@opam:2.0.0@7032d970", "@esy-ocaml/substs@0.0.1"
+        "@opam/atd@opam:2.0.0@7032d970",
+        "@esy-ocaml/substs@0.0.1"
       ],
       "devDependencies": []
     },
@@ -651,9 +572,11 @@
       },
       "overrides": [],
       "dependencies": [
-        "ocaml@4.6.9", "@opam/menhir@opam:20171013@8c9fcad5",
-        "@opam/jbuilder@opam:transition@8c8ec590",
-        "@opam/easy-format@opam:1.3.1@85a6474a", "@esy-ocaml/substs@0.0.1"
+        "ocaml@4.6.9",
+        "@opam/menhir@opam:20171013@8c9fcad5",
+        "@opam/jbuilder@opam:transition@8c8ec590",
+        "@opam/easy-format@opam:1.3.1@85a6474a",
+        "@esy-ocaml/substs@0.0.1"
       ],
       "devDependencies": []
     },
@@ -688,7 +611,8 @@
         "@opam/ocaml-migrate-parsetree@opam:1.1.0@6668a891",
         "@opam/merlin-extend@opam:0.3@77408bd7",
         "@opam/menhir@opam:20171013@8c9fcad5",
-        "@opam/jbuilder@opam:transition@8c8ec590", "@esy-ocaml/substs@0.0.1",
+        "@opam/jbuilder@opam:transition@8c8ec590",
+        "@esy-ocaml/substs@0.0.1",
         "@esy-ocaml/esy-installer@0.0.0"
       ],
       "devDependencies": []
