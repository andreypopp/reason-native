--- conflicted
+++ resolved
@@ -12,12 +12,4 @@
 
 (library (name Refmterr)
     (public_name refmterr.lib)
-<<<<<<< HEAD
-    (preprocess (pps ppx_deriving_yojson))
-    (libraries yojson ppx_deriving_yojson ppx_deriving_yojson.runtime re.pcre unix pastel.lib))
-
-(copy_files# ../../../common/*)
-(include_subdirs unqualified)
-=======
-    (libraries atdgen re.pcre unix pastel.lib))
->>>>>>> 45229703
+    (libraries atdgen re.pcre unix pastel.lib))