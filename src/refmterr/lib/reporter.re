--- conflicted
+++ resolved
@@ -239,17 +239,10 @@
       )
       : string => {
     let originalRevLinesJson =
-<<<<<<< HEAD
-      `List(List.map(x => `String(x), originalRevLines));
-    let prettyResultJson = `List(List.map(x => `String(x), prettyResult));
-    let basicPayload = [
-      ("originallines", originalRevLinesJson),
-=======
       `String(String.concat("\n", originalRevLines));
     let prettyResultJson = `String(String.concat("\n", prettyResult));
     let basicPayload = [
       ("originalLines", originalRevLinesJson),
->>>>>>> 3db63831
       ("prettyResult", prettyResultJson),
     ];
     switch (BetterErrorsTypes.result_to_yojson(result)) {
