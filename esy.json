{
  "name": "reason-native-dev",
  "version": "0.0.0",
  "description": "My Project",
  "license": "MIT",
  "esy": {
    "build": "refmterr dune build --profile=release",
    "install": [
      "esy-installer pastel.install",
      "esy-installer pastel-test.install",
      "esy-installer rely.install",
      "esy-installer rely-test.install",
      "esy-installer console.install",
      "esy-installer pastel-console.install",
      "esy-installer file-context-printer.install",
      "esy-installer refmterr.install",
      "esy-installer tests.install"
    ]
  },
  "scripts": {
<<<<<<< HEAD
    "all": "./scripts/run-all.cmd",
    "test": "esy x bash -cx ./src/refmterr/runTests.cmd"
=======
    "all": "./scripts/run-all.sh",
    "test": "./scripts/test.sh"
>>>>>>> 267eebf5
  },
  "dependencies": {
    "@opam/dune": "*",
    "@esy-ocaml/reason": "*",
    "refmterr": "*",
    "ocaml": ">= 4.2.0  <= 4.7.0",
    "@opam/re": "*",
    "@opam/yojson": "*",
    "@opam/ppx_deriving_yojson": "*"
  },
  "devDependencies": {
    "@opam/merlin": "*",
    "ocaml": "~4.6.0",
    "@esy-ocaml/reason": "3.3.3"
  }
}<|MERGE_RESOLUTION|>--- conflicted
+++ resolved
@@ -18,13 +18,8 @@
     ]
   },
   "scripts": {
-<<<<<<< HEAD
-    "all": "./scripts/run-all.cmd",
-    "test": "esy x bash -cx ./src/refmterr/runTests.cmd"
-=======
     "all": "./scripts/run-all.sh",
     "test": "./scripts/test.sh"
->>>>>>> 267eebf5
   },
   "dependencies": {
     "@opam/dune": "*",
